/**
 * Copyright (C) 2015 Wasabeef
 *
 * Licensed under the Apache License, Version 2.0 (the "License");
 * you may not use this file except in compliance with the License.
 * You may obtain a copy of the License at
 *
 * http://www.apache.org/licenses/LICENSE-2.0
 *
 * Unless required by applicable law or agreed to in writing, software
 * distributed under the License is distributed on an "AS IS" BASIS,
 * WITHOUT WARRANTIES OR CONDITIONS OF ANY KIND, either express or implied.
 * See the License for the specific language governing permissions and
 * limitations under the License.
 */
"use strict";

var RE = {};

window.onload = function() {
    RE.callback("ready");
};

RE.editor = document.getElementById('editor');

// Not universally supported, but seems to work in iOS 7 and 8
document.addEventListener("selectionchange", function() {
    RE.backuprange();
});

//looks specifically for a Range selection and not a Caret selection
RE.rangeSelectionExists = function() {
    //!! coerces a null to bool
    var sel = document.getSelection();
    if (sel && sel.type == "Range") {
        return true;
    }
    return false;
};

RE.rangeOrCaretSelectionExists = function() {
    //!! coerces a null to bool
    var sel = document.getSelection();
    if (sel && (sel.type == "Range" || sel.type == "Caret")) {
        return true;
    }
    return false;
};

RE.editor.addEventListener("input", function() {
    RE.updatePlaceholder();
    RE.backuprange();
    RE.wrapTextNodes();
    RE.callback("input");
});

RE.editor.addEventListener("focus", function() {
    RE.backuprange();
    RE.callback("focus");
});

RE.editor.addEventListener("blur", function() {
    RE.callback("blur");
});

RE.customAction = function(action) {
    RE.callback("action/" + action);
};

RE.updateHeight = function() {
    RE.callback("updateHeight");
}

RE.callbackQueue = [];
RE.runCallbackQueue = function() {
    if (RE.callbackQueue.length === 0) {
        return;
    }

    setTimeout(function() {
        window.location.href = "re-callback://";
    }, 0);
};

RE.getCommandQueue = function() {
    var commands = JSON.stringify(RE.callbackQueue);
    RE.callbackQueue = [];
    return commands;
};

RE.callback = function(method) {
    RE.callbackQueue.push(method);
    RE.runCallbackQueue();
};

RE.setHtml = function(contents) {
    var tempWrapper = document.createElement('div');
    tempWrapper.innerHTML = contents;
    var images = tempWrapper.querySelectorAll("img");

    for (var i = 0; i < images.length; i++) {
        images[i].onload = RE.updateHeight;
    }

    RE.editor.innerHTML = tempWrapper.innerHTML;
    RE.updatePlaceholder();
};

RE.getHtml = function() {
    return RE.editor.innerHTML;
};

RE.getText = function() {
    return RE.editor.innerText;
};

RE.setPlaceholderText = function(text) {
    RE.editor.setAttribute("placeholder", text);
};

RE.updatePlaceholder = function() {
    if (RE.editor.textContent.length > 0) {
        RE.editor.classList.remove("placeholder");
    } else {
        RE.editor.classList.add("placeholder");
    }
};

RE.removeFormat = function() {
    document.execCommand('removeFormat', false, null);
};

RE.setFontSize = function(size) {
    RE.editor.style.fontSize = size;
};

RE.setBackgroundColor = function(color) {
    RE.editor.style.backgroundColor = color;
};

RE.setHeight = function(size) {
    RE.editor.style.height = size;
};

RE.undo = function() {
    document.execCommand('undo', false, null);
};

RE.redo = function() {
    document.execCommand('redo', false, null);
};

RE.setBold = function() {
    document.execCommand('bold', false, null);
};

RE.setItalic = function() {
    document.execCommand('italic', false, null);
};

RE.setSubscript = function() {
    document.execCommand('subscript', false, null);
};

RE.setSuperscript = function() {
    document.execCommand('superscript', false, null);
};

RE.setStrikeThrough = function() {
    document.execCommand('strikeThrough', false, null);
};

RE.setUnderline = function() {
    document.execCommand('underline', false, null);
};

RE.setTextColor = function(color) {
    RE.restorerange();
    document.execCommand("styleWithCSS", null, true);
    document.execCommand('foreColor', false, color);
    document.execCommand("styleWithCSS", null, false);
};

RE.setTextBackgroundColor = function(color) {
    RE.restorerange();
    document.execCommand("styleWithCSS", null, true);
    document.execCommand('hiliteColor', false, color);
    document.execCommand("styleWithCSS", null, false);
};

RE.setHeading = function(heading) {
    document.execCommand('formatBlock', false, '<h' + heading + '>');
};

RE.setIndent = function() {
    document.execCommand('indent', false, null);
};

RE.setOutdent = function() {
    document.execCommand('outdent', false, null);
};

RE.setOrderedList = function() {
    document.execCommand('insertOrderedList', false, null);
};

RE.setUnorderedList = function() {
    document.execCommand('insertUnorderedList', false, null);
};

RE.setJustifyLeft = function() {
    document.execCommand('justifyLeft', false, null);
};

RE.setJustifyCenter = function() {
    document.execCommand('justifyCenter', false, null);
};

RE.setJustifyRight = function() {
    document.execCommand('justifyRight', false, null);
};

RE.insertImage = function(url, alt) {
    var img = document.createElement('img');
    img.setAttribute("src", url);
    img.setAttribute("alt", alt);
    img.onload = RE.updateHeight;

    RE.insertHTML(img.outerHTML);
    RE.callback("input");
};

RE.setBlockquote = function() {
    document.execCommand('formatBlock', false, '<blockquote>');
};

RE.insertHTML = function(html) {
    RE.restorerange();
    document.execCommand('insertHTML', false, html);
};

RE.insertLink = function(url, title) {
    RE.restorerange();
    var sel = document.getSelection();
    if (sel.toString().length !== 0) {
        if (sel.rangeCount) {

            var el = document.createElement("a");
            el.setAttribute("href", url);
            el.setAttribute("title", title);

            var range = sel.getRangeAt(0).cloneRange();
            range.surroundContents(el);
            sel.removeAllRanges();
            sel.addRange(range);
        }
    }
    RE.callback("input");
};

RE.prepareInsert = function() {
    RE.backuprange();
};

RE.backuprange = function() {
    var selection = window.getSelection();
    if (selection.rangeCount > 0) {
        var range = selection.getRangeAt(0);
        RE.currentSelection = {
            "startContainer": range.startContainer,
            "startOffset": range.startOffset,
            "endContainer": range.endContainer,
            "endOffset": range.endOffset
        };
    }
};

RE.addRangeToSelection = function(selection, range) {
    if (selection) {
        selection.removeAllRanges();
        selection.addRange(range);
    }
};

// Programatically select a DOM element
RE.selectElementContents = function(el) {
    var range = document.createRange();
    range.selectNodeContents(el);
    
    var sel = window.getSelection();
    // this.createSelectionFromRange sel, range
    RE.addRangeToSelection(sel, range);
};

RE.restorerange = function() {
    var selection = window.getSelection();
    selection.removeAllRanges();
    
    var range = document.createRange();
    range.setStart(RE.currentSelection.startContainer, RE.currentSelection.startOffset);
    range.setEnd(RE.currentSelection.endContainer, RE.currentSelection.endOffset);
    selection.addRange(range);
};

RE.focus = function() {
    var range = document.createRange();
    range.selectNodeContents(RE.editor);
    range.collapse(false);
    
    var selection = window.getSelection();
    selection.removeAllRanges();
    selection.addRange(range);
    RE.editor.focus();
};

RE.blurFocus = function() {
    RE.editor.blur();
};

/**
Recursively search element ancestors to find a element nodeName e.g. A
**/
var _findNodeByNameInContainer = function(element, nodeName, rootElementId) {
    if (element.nodeName == nodeName) {
        return element;
    } else {
        if (element.id === rootElementId) {
            return null;
        }
        _findNodeByNameInContainer(element.parentElement, nodeName, rootElementId);
    }
};

var isAnchorNode = function(node) {
    return ("A" == node.nodeName);
};

RE.getAnchorTagsInNode = function(node) {
    var links = [];

    while (node.nextSibling !== null && node.nextSibling !== undefined) {
        node = node.nextSibling;
        if (isAnchorNode(node)) {
            links.push(node.getAttribute('href'));
        }
    }
    return links;
};

RE.countAnchorTagsInNode = function(node) {
    return RE.getAnchorTagsInNode(node).length;
};

/**
 * If the current selection's parent is an anchor tag, get the href.
 * @returns {string}
 */
RE.getSelectedHref = function() {
    var href = '';
    var sel = window.getSelection();
    if (!RE.rangeOrCaretSelectionExists()) {
        return null;
    }

    var tags = RE.getAnchorTagsInNode(sel.anchorNode);
    //if more than one link is there, return null
    if (tags.length > 1) {
        return null;
    } else if (tags.length == 1) {
        href = tags[0];
    } else {
        var node = _findNodeByNameInContainer(sel.anchorNode.parentElement, 'A', 'editor');
        href = node.href;
    }

    return href ? href : null;
};

/* Make sure all text nodes are wrapped in divs! */

RE.wrapTextNodes = function() {
    var contents = RE.editor.childNodes;
    for (var i = 0; i < contents.length; i++) {
        if (contents[i].nodeType === Node.TEXT_NODE) {
            var newNode = document.createElement('div');
            RE.createWrapper(contents[i], newNode);
            RE.focus();
        }
    }
}


RE.createWrapper = function(elms, node) {
    var child = node.cloneNode(true);
    var el = elms;
    
    var parent = el.parentNode;
    var sibling = el.nextSibling;

    child.appendChild(el);
    
    if (sibling) {
        parent.insertBefore(child, sibling);
    } else {
        parent.appendChild(child);
    }
};

/* retrieve caret vertical position */

RE.getCaretPosition = function() {
    var x = 0;
    var y = 0;
    var newLine = false;
    var result = [];
    var sel = window.getSelection();
    
    if (sel.rangeCount) {
        var range = sel.getRangeAt(0);
        var needsWorkAround = (range.startOffset == 0)
        /* Removing fixes bug when node name other than 'div' */
        // && range.startContainer.nodeName.toLowerCase() == 'div');
        if (needsWorkAround) {
<<<<<<< HEAD
            x = range.startContainer.offsetLeft;
            y = range.startContainer.offsetTop; // add range.startContainer.clientHeight if want bottom of caret;
=======
            x=range.startContainer.offsetLeft;
            y=range.startContainer.offsetTop; // add range.startContainer.clientHeight if want bottom of caret;
>>>>>>> d39d4c39
            newLine = true; // position is on new line with no content
        } else {
            if (range.getClientRects) {
                var rects = range.getClientRects();
                if (rects.length > 0) {
                    x = rects[0].left;
                    y = rects[0].top;
                    newLine = false;
                }
            }
        }
    }
    
    var json = JSON.stringify({height: y, newLine: newLine});
    return json;
};<|MERGE_RESOLUTION|>--- conflicted
+++ resolved
@@ -421,13 +421,8 @@
         /* Removing fixes bug when node name other than 'div' */
         // && range.startContainer.nodeName.toLowerCase() == 'div');
         if (needsWorkAround) {
-<<<<<<< HEAD
             x = range.startContainer.offsetLeft;
             y = range.startContainer.offsetTop; // add range.startContainer.clientHeight if want bottom of caret;
-=======
-            x=range.startContainer.offsetLeft;
-            y=range.startContainer.offsetTop; // add range.startContainer.clientHeight if want bottom of caret;
->>>>>>> d39d4c39
             newLine = true; // position is on new line with no content
         } else {
             if (range.getClientRects) {
